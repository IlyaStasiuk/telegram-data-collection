--- conflicted
+++ resolved
@@ -1,60 +1,7 @@
 # Telegram insights v0.01
 Combination of tools to download your telegram data.
 
-<<<<<<< HEAD
 
-  
-## Todo
-#### Inprog
-[J] 2.4 Print an error when there is no such id
-[A] 2.5 Fix problem with entities while downloading msg from all dialogs
-
-
-#### Backlog
-2. [1_dialog_data_manager.py] - 50%
-
-
-1. [0_download_dialogs_meta_data.py] - 60%
-1.2. [0_download_dialogs_meta_data.py] Fix problem with cyrillic encoding in save_dialog()
-1.3. [0_download_dialogs_meta_data.py] Fix downloading of users list, only exception branch works now 
-1.4. [0_download_dialogs_meta_data.py] Add proper exception (Andrew)
-1.5. [0_download_dialogs_meta_data.py] Refactoring
-
-3. Documentation - 85%
-3.1 Download diagram from draw.io
-
-#### Done:
-2.1. [J] [1_dialog_data_manager.py] Show list of all dialogs (read from data/meta)
-2.1.1. BUG in the [1_dialog_data_manager.py] `UnicodeDecodeError: 'utf-8' codec can't decode byte 0xc9` appears after running the code.
-2.1.2. BUG in the [1_dialog_data_manager.py] `json.decoder.JSONDecodeError: Expecting value: line 1 column 1 (char 0)` appears after using "encoding" argument for "open()" 
-2.3. [J] [1_dialog_data_manager.py] Read dialogs in the list(example "dialogs_list"), each list element should be dict with dialog meta data.
-`a=[]
-el = {"a":1,"b":2}
-a.append(el)`
-2.4. [J] [1_dialog_data_manager.py] Print "dialogs_list" as table with columns in the terminal.
-
-1.1. [0_download_dialogs_meta_data.py] Create data/meta folder if not exists
-
-0. Delete session from git tmp.session (Andrew handover)
-
-2.2.1. Get input arguments:
-a)show_dialogs INT
-b)download_dialog INT
-logic can be copied from the [0_download_dialogs_meta_data.py]
-
-2.2. [A] [1_dialog_data_manager.py] Download dialog by ID
-2.2.2. If input show_dialogs is >0, show number of dialogs defined in the argument value
-2.2.3. If input download_dialog is not empty show
-"Download dialog with id #{value}"
-
-2.3. We download single dialog by ID now, this logic should be done for 3 different inputs:
-a)single dialog id (current logic), input "1"
-b)coma separated list of ids, input "1,2,3"
-c)download msgs from all dialogs, input "-1"
-## Documentation
-
-=======
->>>>>>> 0b11d810
 ### Structure
 ##### 0_download_dialogs_meta_data.py
 Download dialogs meta data for account.
