--- conflicted
+++ resolved
@@ -2,7 +2,8 @@
 import argparse
 import pandas as pd
 import logging
-from utils.utils import init_config, init_tg_client, read_dialogs
+import telethon
+from utils.utils import init_config, read_dialogs
 
 
 def init_args():
@@ -114,60 +115,15 @@
 
     config = init_config(CONFIG_PATH)
     dialogs_list = read_dialogs(config["dialogs_metadata_folder"])
-    client = init_tg_client(SESSION_NAME, config["api_id"], config["api_hash"])
+    client = telethon.TelegramClient(SESSION_NAME, config["api_id"], config["api_hash"])
 
-<<<<<<< HEAD
     DIALOGS_ID = dialog_id_input_handler(args.dialogs_ids, dialogs_list)
-=======
-    if DIALOG_ID[0] == -1:
-        DIALOG_ID = []
-        for d in dialogs_list:
-            DIALOG_ID.append(d["id"])
-
-    # TODO: add a logic to download all msgs
-    if MSG_LIMIT == -1:
-        MSG_LIMIT = 100000000
 
     if DEBUG_MODE:
         logging.basicConfig(level=logging.DEBUG)
 
-    for d in DIALOG_ID:
-        print(f"dialog #{d}")
-
-
-        async def download_dialog():
-
-            # TODO: add handler for wrong IDs
-            tg_entity = await client.get_entity(d)
-            messages = await client.get_messages(tg_entity, limit=MSG_LIMIT)
-            logging.debug('Dialogs were downloaded.')
-            dialog = []
-
-            for m in messages:
-                if hasattr(m.to_id, "user_id"):
-                    to_id = m.to_id.user_id
-                else:
-                    to_id = m.to_id
-
-                dialog.append(
-                    {
-                        "id": m.id,
-                        "date": m.date,
-                        "from_id": m.from_id,
-                        "to_id": to_id,
-                        "fwd_from": m.fwd_from,
-                        "message": m.message,
-                    }
-                )
-
-            dialog_file_path = os.path.join(
-                config["dialogs_data_folder"], f"{str(d)}.csv"
-            )
->>>>>>> f0a67c0d
-
     for d in DIALOGS_ID:
         print(f"Loading dialog #{d}")
 
-
         with client:
             client.loop.run_until_complete(download_dialog(client, d, MSG_LIMIT))